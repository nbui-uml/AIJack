import numpy as np
import torch
from sklearn.metrics import accuracy_score
from torch.nn import functional as F


def total_variance(x):
    dx = torch.mean(torch.abs(x[:, :, :, :-1] - x[:, :, :, 1:]))
    dy = torch.mean(torch.abs(x[:, :, :-1, :] - x[:, :, 1:, :]))
    return dx + dy


<<<<<<< HEAD
def crossentropyloss_between_logits(y_pred_logit, y_true_labels, reduction="mean"):
    """Cross entropy loss for soft labels
    Based on https://discuss.pytorch.org/t/soft-cross-entropy-loss-tf-has-it-does-pytorch-have-it/69501/2
    Args:
        y_pred_logit (torch.Tensor): predicted logits
        y_true_labels (torch.Tensor): ground-truth soft labels
=======
def crossentropyloss_between_logits(y_pred_logit, y_true_labels, agg="sum"):
    """Cross entropy loss for soft labels
    Based on https://discuss.pytorch.org/t/soft-cross-entropy-loss-tf-has-it-does-pytorch-have-it/69501/2

    Args:
        y_pred_logit (torch.Tensor): predicted logits
        y_true_labels (torch.Tensor): ground-truth soft labels

>>>>>>> 0a8fb21d
    Returns:
        torch.Tensor: average cross entropy between y_pred_logit and y_true_labels2
    """
    results = -torch.sum(F.log_softmax(y_pred_logit, dim=1) * y_true_labels, dim=1)
<<<<<<< HEAD
    if reduction == "sum":
        return torch.sum(results)
    elif reduction == "mean":
        return torch.mean(results)
    else:
        raise NotImplementedError(f"`reduction`={reduction} is not supported.")
=======
    if agg == "sum":
        return torch.sum(results)
    elif agg == "mean":
        return torch.mean(results)
    else:
        raise NotImplementedError(f"`agg`={agg} is not supported.")
>>>>>>> 0a8fb21d


def accuracy_torch_dataloader(model, dataloader, device="cpu", xpos=1, ypos=2):
    in_preds = []
    in_label = []
    with torch.no_grad():
        for data in dataloader:
            inputs = data[xpos]
            labels = data[ypos]
            inputs = inputs.to(device)
            labels = labels.to(device).to(torch.int64)
            outputs = model(inputs)
            in_preds.append(outputs)
            in_label.append(labels)
        in_preds = torch.cat(in_preds)
        in_label = torch.cat(in_label)

    return accuracy_score(
        np.array(torch.argmax(in_preds, axis=1).cpu()), np.array(in_label.cpu())
    )<|MERGE_RESOLUTION|>--- conflicted
+++ resolved
@@ -10,42 +10,24 @@
     return dx + dy
 
 
-<<<<<<< HEAD
 def crossentropyloss_between_logits(y_pred_logit, y_true_labels, reduction="mean"):
     """Cross entropy loss for soft labels
     Based on https://discuss.pytorch.org/t/soft-cross-entropy-loss-tf-has-it-does-pytorch-have-it/69501/2
     Args:
         y_pred_logit (torch.Tensor): predicted logits
         y_true_labels (torch.Tensor): ground-truth soft labels
-=======
-def crossentropyloss_between_logits(y_pred_logit, y_true_labels, agg="sum"):
-    """Cross entropy loss for soft labels
-    Based on https://discuss.pytorch.org/t/soft-cross-entropy-loss-tf-has-it-does-pytorch-have-it/69501/2
 
-    Args:
-        y_pred_logit (torch.Tensor): predicted logits
-        y_true_labels (torch.Tensor): ground-truth soft labels
-
->>>>>>> 0a8fb21d
     Returns:
         torch.Tensor: average cross entropy between y_pred_logit and y_true_labels2
     """
     results = -torch.sum(F.log_softmax(y_pred_logit, dim=1) * y_true_labels, dim=1)
-<<<<<<< HEAD
+
     if reduction == "sum":
         return torch.sum(results)
     elif reduction == "mean":
         return torch.mean(results)
     else:
         raise NotImplementedError(f"`reduction`={reduction} is not supported.")
-=======
-    if agg == "sum":
-        return torch.sum(results)
-    elif agg == "mean":
-        return torch.mean(results)
-    else:
-        raise NotImplementedError(f"`agg`={agg} is not supported.")
->>>>>>> 0a8fb21d
 
 
 def accuracy_torch_dataloader(model, dataloader, device="cpu", xpos=1, ypos=2):
